--- conflicted
+++ resolved
@@ -11,13 +11,10 @@
 	$(MAKE) -C qc
 
 clean:
-<<<<<<< HEAD
+	@set -e; for d in $(CLEANDIRS); do echo Cleaning $$d...; $(MAKE) -C $$d clean; done
 	@set -e; for d in $(SUBDIRS); do $(MAKE) -C $$d clean; done
 	(cd Metalib; make clean)
 	(cd Stlc; make clean)
-=======
-	@set -e; for d in $(CLEANDIRS); do echo Cleaning $$d...; $(MAKE) -C $$d clean; done
->>>>>>> 6ed04cc0
 
 qc-depends:
 	@command -v quickChick >/dev/null 2>&1 || \
